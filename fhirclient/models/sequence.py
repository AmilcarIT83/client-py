#!/usr/bin/env python
# -*- coding: utf-8 -*-
#
<<<<<<< HEAD
#  Generated from FHIR 1.4.0.8595 (http://hl7.org/fhir/StructureDefinition/Sequence) on 2016-06-26.
=======
#  Generated from FHIR 1.7.0.10061 (http://hl7.org/fhir/StructureDefinition/Sequence) on 2016-10-24.
>>>>>>> b196071c
#  2016, SMART Health IT.


from . import domainresource

class Sequence(domainresource.DomainResource):
    """ Information about a biological sequence.
    
    Raw data describing a biological sequence.
    """
    
    resource_name = "Sequence"
    
    def __init__(self, jsondict=None, strict=True):
        """ Initialize all valid properties.
        
        :raises: FHIRValidationError on validation errors, unless strict is False
        :param dict jsondict: A JSON dictionary to use for initialization
        :param bool strict: If True (the default), invalid variables will raise a TypeError
        """
        
        self.coordinateSystem = None
        """ Numbering used for sequence (0-based or 1-based).
        Type `int`. """
        
        self.device = None
        """ The method for sequencing.
        Type `FHIRReference` referencing `Device` (represented as `dict` in JSON). """
        
        self.identifier = None
        """ Unique ID for this particular sequence.
        List of `Identifier` items (represented as `dict` in JSON). """
        
        self.observedSeq = None
        """ Observed sequence.
        Type `str`. """
        
        self.patient = None
        """ Who and/or what this is about.
        Type `FHIRReference` referencing `Patient` (represented as `dict` in JSON). """
        
        self.pointer = None
        """ Pointer to next atomic sequence.
        List of `FHIRReference` items referencing `Sequence` (represented as `dict` in JSON). """
        
        self.quality = None
        """ Sequence quality.
        List of `SequenceQuality` items (represented as `dict` in JSON). """
        
        self.quantity = None
        """ Quantity of the sequence.
        Type `Quantity` (represented as `dict` in JSON). """
        
        self.readCoverage = None
        """ Average number of reads representing a given nucleotide in the
        reconstructed sequence.
        Type `int`. """
        
        self.referenceSeq = None
        """ Reference sequence.
        Type `SequenceReferenceSeq` (represented as `dict` in JSON). """
        
        self.repository = None
        """ External repository.
        List of `SequenceRepository` items (represented as `dict` in JSON). """
        
        self.specimen = None
        """ Specimen used for sequencing.
        Type `FHIRReference` referencing `Specimen` (represented as `dict` in JSON). """
        
        self.structureVariant = None
<<<<<<< HEAD
        """ None.
        Type `SequenceStructureVariant` (represented as `dict` in JSON). """
=======
        """ Structural variant.
        List of `SequenceStructureVariant` items (represented as `dict` in JSON). """
>>>>>>> b196071c
        
        self.type = None
        """ AA | DNA | RNA.
        Type `str`. """
        
        self.variant = None
        """ Sequence variant.
        List of `SequenceVariant` items (represented as `dict` in JSON). """
        
        super(Sequence, self).__init__(jsondict=jsondict, strict=strict)
    
    def elementProperties(self):
        js = super(Sequence, self).elementProperties()
        js.extend([
            ("coordinateSystem", "coordinateSystem", int, False, None, True),
            ("device", "device", fhirreference.FHIRReference, False, None, False),
            ("identifier", "identifier", identifier.Identifier, True, None, False),
            ("observedSeq", "observedSeq", str, False, None, False),
            ("patient", "patient", fhirreference.FHIRReference, False, None, False),
            ("pointer", "pointer", fhirreference.FHIRReference, True, None, False),
            ("quality", "quality", SequenceQuality, True, None, False),
            ("quantity", "quantity", quantity.Quantity, False, None, False),
            ("readCoverage", "readCoverage", int, False, None, False),
            ("referenceSeq", "referenceSeq", SequenceReferenceSeq, False, None, False),
            ("repository", "repository", SequenceRepository, True, None, False),
            ("specimen", "specimen", fhirreference.FHIRReference, False, None, False),
<<<<<<< HEAD
            ("structureVariant", "structureVariant", SequenceStructureVariant, False, None, False),
=======
            ("structureVariant", "structureVariant", SequenceStructureVariant, True, None, False),
>>>>>>> b196071c
            ("type", "type", str, False, None, True),
            ("variant", "variant", SequenceVariant, True, None, False),
        ])
        return js


from . import backboneelement

class SequenceQuality(backboneelement.BackboneElement):
    """ Sequence quality.
    
    An experimental feature attribute that defines the quality of the feature
    in a quantitative way, such as a phred quality score ([SO:0001686](http://w
    ww.sequenceontology.org/browser/current_svn/term/SO:0001686)).
    """
    
    resource_name = "SequenceQuality"
    
    def __init__(self, jsondict=None, strict=True):
        """ Initialize all valid properties.
        
        :raises: FHIRValidationError on validation errors, unless strict is False
        :param dict jsondict: A JSON dictionary to use for initialization
        :param bool strict: If True (the default), invalid variables will raise a TypeError
        """
        
        self.end = None
        """ End position (exclusive) of the sequence.
        Type `int`. """
        
<<<<<<< HEAD
        self.fMeasure = None
        """ F-measure.
        Type `float`. """
        
        self.falseNegatives = None
        """ False negatives.
        Type `float`. """
        
        self.falsePositives = None
        """ False positives.
=======
        self.fScore = None
        """ F-score.
        Type `float`. """
        
        self.gtFP = None
        """ False positives where the non-REF alleles in the Truth and Query
        Call Sets match.
>>>>>>> b196071c
        Type `float`. """
        
        self.method = None
        """ Method for quality.
        Type `CodeableConcept` (represented as `dict` in JSON). """
        
        self.precision = None
        """ Precision.
        Type `float`. """
        
        self.queryFP = None
        """ False positives.
        Type `float`. """
        
        self.queryTP = None
        """ True positives from the perspective of the query data.
        Type `float`. """
        
        self.recall = None
        """ Recall.
        Type `float`. """
        
        self.precision = None
        """ Precision (PPV).
        Type `float`. """
        
        self.recall = None
        """ Recall (sensitivity).
        Type `float`. """
        
        self.score = None
        """ Quality score.
        Type `Quantity` (represented as `dict` in JSON). """
        
        self.standardSequence = None
        """ Standard sequence for comparison.
        Type `CodeableConcept` (represented as `dict` in JSON). """
        
        self.start = None
        """ Start position (inclusive) of the sequence.
        Type `int`. """
        
<<<<<<< HEAD
        self.truePositives = None
        """ True positives.
=======
        self.truthFN = None
        """ False negatives.
        Type `float`. """
        
        self.truthTP = None
        """ True positives from the perspective of the truth data.
>>>>>>> b196071c
        Type `float`. """
        
        super(SequenceQuality, self).__init__(jsondict=jsondict, strict=strict)
    
    def elementProperties(self):
        js = super(SequenceQuality, self).elementProperties()
        js.extend([
            ("end", "end", int, False, None, False),
<<<<<<< HEAD
            ("fMeasure", "fMeasure", float, False, None, False),
            ("falseNegatives", "falseNegatives", float, False, None, False),
            ("falsePositives", "falsePositives", float, False, None, False),
            ("method", "method", str, False, None, False),
            ("precision", "precision", float, False, None, False),
=======
            ("fScore", "fScore", float, False, None, False),
            ("gtFP", "gtFP", float, False, None, False),
            ("method", "method", codeableconcept.CodeableConcept, False, None, False),
            ("precision", "precision", float, False, None, False),
            ("queryFP", "queryFP", float, False, None, False),
            ("queryTP", "queryTP", float, False, None, False),
>>>>>>> b196071c
            ("recall", "recall", float, False, None, False),
            ("score", "score", quantity.Quantity, False, None, False),
            ("standardSequence", "standardSequence", codeableconcept.CodeableConcept, False, None, False),
            ("start", "start", int, False, None, False),
<<<<<<< HEAD
            ("truePositives", "truePositives", float, False, None, False),
=======
            ("truthFN", "truthFN", float, False, None, False),
            ("truthTP", "truthTP", float, False, None, False),
>>>>>>> b196071c
        ])
        return js


class SequenceReferenceSeq(backboneelement.BackboneElement):
    """ Reference sequence.
    
    A reference sequence is a sequence that is used to represent an allele or
    variant.
    """
    
    resource_name = "SequenceReferenceSeq"
    
    def __init__(self, jsondict=None, strict=True):
        """ Initialize all valid properties.
        
        :raises: FHIRValidationError on validation errors, unless strict is False
        :param dict jsondict: A JSON dictionary to use for initialization
        :param bool strict: If True (the default), invalid variables will raise a TypeError
        """
        
        self.chromosome = None
        """ Chromosome containing genetic finding.
        Type `CodeableConcept` (represented as `dict` in JSON). """
        
        self.genomeBuild = None
        """ The Genome Build used for reference, following GRCh build versions
        e.g. 'GRCh 37'.
        Type `str`. """
        
        self.referenceSeqId = None
        """ Reference identifier.
        Type `CodeableConcept` (represented as `dict` in JSON). """
        
        self.referenceSeqPointer = None
        """ A Pointer to another Sequence entity as refence sequence.
        Type `FHIRReference` referencing `Sequence` (represented as `dict` in JSON). """
        
        self.referenceSeqString = None
        """ A Reference Sequence string.
        Type `str`. """
        
        self.strand = None
        """ Strand of DNA.
        Type `int`. """
        
        self.windowEnd = None
        """ End position (exclusive) of the window on the reference sequence.
        Type `int`. """
        
        self.windowStart = None
        """ Start position (inclusive) of the window on the  reference sequence.
        Type `int`. """
        
        super(SequenceReferenceSeq, self).__init__(jsondict=jsondict, strict=strict)
    
    def elementProperties(self):
        js = super(SequenceReferenceSeq, self).elementProperties()
        js.extend([
            ("chromosome", "chromosome", codeableconcept.CodeableConcept, False, None, False),
            ("genomeBuild", "genomeBuild", str, False, None, False),
            ("referenceSeqId", "referenceSeqId", codeableconcept.CodeableConcept, False, None, True),
            ("referenceSeqPointer", "referenceSeqPointer", fhirreference.FHIRReference, False, None, False),
            ("referenceSeqString", "referenceSeqString", str, False, None, False),
            ("strand", "strand", int, False, None, True),
            ("windowEnd", "windowEnd", int, False, None, True),
            ("windowStart", "windowStart", int, False, None, True),
        ])
        return js


class SequenceRepository(backboneelement.BackboneElement):
    """ External repository.
    
    Configurations of the external repository.
    """
    
    resource_name = "SequenceRepository"
    
    def __init__(self, jsondict=None, strict=True):
        """ Initialize all valid properties.
        
        :raises: FHIRValidationError on validation errors, unless strict is False
        :param dict jsondict: A JSON dictionary to use for initialization
        :param bool strict: If True (the default), invalid variables will raise a TypeError
        """
        
        self.name = None
        """ Name of the repository.
        Type `str`. """
        
        self.readId = None
        """ Id of the read.
        Type `str`. """
        
        self.url = None
        """ URI of the repository.
        Type `str`. """
        
        self.variantId = None
        """ Id of the variant.
        Type `str`. """
        
        super(SequenceRepository, self).__init__(jsondict=jsondict, strict=strict)
    
    def elementProperties(self):
        js = super(SequenceRepository, self).elementProperties()
        js.extend([
            ("name", "name", str, False, None, False),
            ("readId", "readId", str, False, None, False),
            ("url", "url", str, False, None, False),
            ("variantId", "variantId", str, False, None, False),
        ])
        return js


class SequenceStructureVariant(backboneelement.BackboneElement):
<<<<<<< HEAD
    """ None.
    
    Structural variant.
=======
    """ Structural variant.
>>>>>>> b196071c
    """
    
    resource_name = "SequenceStructureVariant"
    
    def __init__(self, jsondict=None, strict=True):
        """ Initialize all valid properties.
        
        :raises: FHIRValidationError on validation errors, unless strict is False
        :param dict jsondict: A JSON dictionary to use for initialization
        :param bool strict: If True (the default), invalid variables will raise a TypeError
        """
        
        self.inner = None
<<<<<<< HEAD
        """ None.
=======
        """ Structural variant inner.
>>>>>>> b196071c
        Type `SequenceStructureVariantInner` (represented as `dict` in JSON). """
        
        self.length = None
        """ Structural Variant Length.
        Type `int`. """
        
        self.outer = None
<<<<<<< HEAD
        """ None.
=======
        """ Structural variant outer.
>>>>>>> b196071c
        Type `SequenceStructureVariantOuter` (represented as `dict` in JSON). """
        
        self.precisionOfBoundaries = None
        """ Precision of boundaries.
        Type `str`. """
        
        self.reportedaCGHRatio = None
        """ Structural Variant reported aCGH ratio.
        Type `float`. """
        
        super(SequenceStructureVariant, self).__init__(jsondict=jsondict, strict=strict)
    
    def elementProperties(self):
        js = super(SequenceStructureVariant, self).elementProperties()
        js.extend([
            ("inner", "inner", SequenceStructureVariantInner, False, None, False),
            ("length", "length", int, False, None, False),
            ("outer", "outer", SequenceStructureVariantOuter, False, None, False),
            ("precisionOfBoundaries", "precisionOfBoundaries", str, False, None, False),
            ("reportedaCGHRatio", "reportedaCGHRatio", float, False, None, False),
        ])
        return js


class SequenceStructureVariantInner(backboneelement.BackboneElement):
<<<<<<< HEAD
    """ None.
    
    Structural variant inner.
=======
    """ Structural variant inner.
>>>>>>> b196071c
    """
    
    resource_name = "SequenceStructureVariantInner"
    
    def __init__(self, jsondict=None, strict=True):
        """ Initialize all valid properties.
        
        :raises: FHIRValidationError on validation errors, unless strict is False
        :param dict jsondict: A JSON dictionary to use for initialization
        :param bool strict: If True (the default), invalid variables will raise a TypeError
        """
        
        self.end = None
        """ Structural Variant Inner Start-End.
        Type `int`. """
        
        self.start = None
        """ Structural Variant Inner Start-End.
        Type `int`. """
        
        super(SequenceStructureVariantInner, self).__init__(jsondict=jsondict, strict=strict)
    
    def elementProperties(self):
        js = super(SequenceStructureVariantInner, self).elementProperties()
        js.extend([
            ("end", "end", int, False, None, False),
            ("start", "start", int, False, None, False),
        ])
        return js


class SequenceStructureVariantOuter(backboneelement.BackboneElement):
<<<<<<< HEAD
    """ None.
    
    Structural variant outer.
=======
    """ Structural variant outer.
>>>>>>> b196071c
    """
    
    resource_name = "SequenceStructureVariantOuter"
    
    def __init__(self, jsondict=None, strict=True):
        """ Initialize all valid properties.
        
        :raises: FHIRValidationError on validation errors, unless strict is False
        :param dict jsondict: A JSON dictionary to use for initialization
        :param bool strict: If True (the default), invalid variables will raise a TypeError
        """
        
        self.end = None
        """ Structural Variant Outer Start-End.
        Type `int`. """
        
        self.start = None
        """ Structural Variant Outer Start-End.
        Type `int`. """
        
        super(SequenceStructureVariantOuter, self).__init__(jsondict=jsondict, strict=strict)
    
    def elementProperties(self):
        js = super(SequenceStructureVariantOuter, self).elementProperties()
        js.extend([
            ("end", "end", int, False, None, False),
            ("start", "start", int, False, None, False),
        ])
        return js


class SequenceVariant(backboneelement.BackboneElement):
    """ Sequence variant.
    
    A' is a variant (mutation) of A = definition every instance of A' is either
    an immediate mutation of some instance of A, or there is a chain of
    immediate mutation processes linking A' to some instance of A ([variant_of]
    (http://www.sequenceontology.org/browser/current_svn/term/variant_of)).
    """
    
    resource_name = "SequenceVariant"
    
    def __init__(self, jsondict=None, strict=True):
        """ Initialize all valid properties.
        
        :raises: FHIRValidationError on validation errors, unless strict is False
        :param dict jsondict: A JSON dictionary to use for initialization
        :param bool strict: If True (the default), invalid variables will raise a TypeError
        """
        
        self.cigar = None
        """ Extended CIGAR string for aligning the sequence with reference
        bases.
        Type `str`. """
        
        self.end = None
        """ End position (exclusive) of the variant on the reference sequence.
        Type `int`. """
        
        self.observedAllele = None
        """ Allele that was observed.
        Type `str`. """
        
        self.referenceAllele = None
        """ Allele of reference sequence.
        Type `str`. """
        
        self.start = None
        """ Start position (inclusive) of the variant on the  reference
        sequence.
        Type `int`. """
        
        self.variantPointer = None
        """ Pointer to observed variant information.
        Type `FHIRReference` referencing `Observation` (represented as `dict` in JSON). """
        
        super(SequenceVariant, self).__init__(jsondict=jsondict, strict=strict)
    
    def elementProperties(self):
        js = super(SequenceVariant, self).elementProperties()
        js.extend([
            ("cigar", "cigar", str, False, None, False),
            ("end", "end", int, False, None, False),
            ("observedAllele", "observedAllele", str, False, None, False),
            ("referenceAllele", "referenceAllele", str, False, None, False),
            ("start", "start", int, False, None, False),
            ("variantPointer", "variantPointer", fhirreference.FHIRReference, False, None, False),
        ])
        return js


from . import codeableconcept
from . import fhirreference
from . import identifier
from . import quantity<|MERGE_RESOLUTION|>--- conflicted
+++ resolved
@@ -1,11 +1,7 @@
 #!/usr/bin/env python
 # -*- coding: utf-8 -*-
 #
-<<<<<<< HEAD
-#  Generated from FHIR 1.4.0.8595 (http://hl7.org/fhir/StructureDefinition/Sequence) on 2016-06-26.
-=======
 #  Generated from FHIR 1.7.0.10061 (http://hl7.org/fhir/StructureDefinition/Sequence) on 2016-10-24.
->>>>>>> b196071c
 #  2016, SMART Health IT.
 
 
@@ -77,13 +73,8 @@
         Type `FHIRReference` referencing `Specimen` (represented as `dict` in JSON). """
         
         self.structureVariant = None
-<<<<<<< HEAD
-        """ None.
-        Type `SequenceStructureVariant` (represented as `dict` in JSON). """
-=======
         """ Structural variant.
         List of `SequenceStructureVariant` items (represented as `dict` in JSON). """
->>>>>>> b196071c
         
         self.type = None
         """ AA | DNA | RNA.
@@ -110,11 +101,7 @@
             ("referenceSeq", "referenceSeq", SequenceReferenceSeq, False, None, False),
             ("repository", "repository", SequenceRepository, True, None, False),
             ("specimen", "specimen", fhirreference.FHIRReference, False, None, False),
-<<<<<<< HEAD
-            ("structureVariant", "structureVariant", SequenceStructureVariant, False, None, False),
-=======
             ("structureVariant", "structureVariant", SequenceStructureVariant, True, None, False),
->>>>>>> b196071c
             ("type", "type", str, False, None, True),
             ("variant", "variant", SequenceVariant, True, None, False),
         ])
@@ -145,18 +132,6 @@
         """ End position (exclusive) of the sequence.
         Type `int`. """
         
-<<<<<<< HEAD
-        self.fMeasure = None
-        """ F-measure.
-        Type `float`. """
-        
-        self.falseNegatives = None
-        """ False negatives.
-        Type `float`. """
-        
-        self.falsePositives = None
-        """ False positives.
-=======
         self.fScore = None
         """ F-score.
         Type `float`. """
@@ -164,7 +139,6 @@
         self.gtFP = None
         """ False positives where the non-REF alleles in the Truth and Query
         Call Sets match.
->>>>>>> b196071c
         Type `float`. """
         
         self.method = None
@@ -187,14 +161,6 @@
         """ Recall.
         Type `float`. """
         
-        self.precision = None
-        """ Precision (PPV).
-        Type `float`. """
-        
-        self.recall = None
-        """ Recall (sensitivity).
-        Type `float`. """
-        
         self.score = None
         """ Quality score.
         Type `Quantity` (represented as `dict` in JSON). """
@@ -207,17 +173,12 @@
         """ Start position (inclusive) of the sequence.
         Type `int`. """
         
-<<<<<<< HEAD
-        self.truePositives = None
-        """ True positives.
-=======
         self.truthFN = None
         """ False negatives.
         Type `float`. """
         
         self.truthTP = None
         """ True positives from the perspective of the truth data.
->>>>>>> b196071c
         Type `float`. """
         
         super(SequenceQuality, self).__init__(jsondict=jsondict, strict=strict)
@@ -226,30 +187,18 @@
         js = super(SequenceQuality, self).elementProperties()
         js.extend([
             ("end", "end", int, False, None, False),
-<<<<<<< HEAD
-            ("fMeasure", "fMeasure", float, False, None, False),
-            ("falseNegatives", "falseNegatives", float, False, None, False),
-            ("falsePositives", "falsePositives", float, False, None, False),
-            ("method", "method", str, False, None, False),
-            ("precision", "precision", float, False, None, False),
-=======
             ("fScore", "fScore", float, False, None, False),
             ("gtFP", "gtFP", float, False, None, False),
             ("method", "method", codeableconcept.CodeableConcept, False, None, False),
             ("precision", "precision", float, False, None, False),
             ("queryFP", "queryFP", float, False, None, False),
             ("queryTP", "queryTP", float, False, None, False),
->>>>>>> b196071c
             ("recall", "recall", float, False, None, False),
             ("score", "score", quantity.Quantity, False, None, False),
             ("standardSequence", "standardSequence", codeableconcept.CodeableConcept, False, None, False),
             ("start", "start", int, False, None, False),
-<<<<<<< HEAD
-            ("truePositives", "truePositives", float, False, None, False),
-=======
             ("truthFN", "truthFN", float, False, None, False),
             ("truthTP", "truthTP", float, False, None, False),
->>>>>>> b196071c
         ])
         return js
 
@@ -367,13 +316,7 @@
 
 
 class SequenceStructureVariant(backboneelement.BackboneElement):
-<<<<<<< HEAD
-    """ None.
-    
-    Structural variant.
-=======
     """ Structural variant.
->>>>>>> b196071c
     """
     
     resource_name = "SequenceStructureVariant"
@@ -387,11 +330,7 @@
         """
         
         self.inner = None
-<<<<<<< HEAD
-        """ None.
-=======
         """ Structural variant inner.
->>>>>>> b196071c
         Type `SequenceStructureVariantInner` (represented as `dict` in JSON). """
         
         self.length = None
@@ -399,11 +338,7 @@
         Type `int`. """
         
         self.outer = None
-<<<<<<< HEAD
-        """ None.
-=======
         """ Structural variant outer.
->>>>>>> b196071c
         Type `SequenceStructureVariantOuter` (represented as `dict` in JSON). """
         
         self.precisionOfBoundaries = None
@@ -429,13 +364,7 @@
 
 
 class SequenceStructureVariantInner(backboneelement.BackboneElement):
-<<<<<<< HEAD
-    """ None.
-    
-    Structural variant inner.
-=======
     """ Structural variant inner.
->>>>>>> b196071c
     """
     
     resource_name = "SequenceStructureVariantInner"
@@ -468,13 +397,7 @@
 
 
 class SequenceStructureVariantOuter(backboneelement.BackboneElement):
-<<<<<<< HEAD
-    """ None.
-    
-    Structural variant outer.
-=======
     """ Structural variant outer.
->>>>>>> b196071c
     """
     
     resource_name = "SequenceStructureVariantOuter"
