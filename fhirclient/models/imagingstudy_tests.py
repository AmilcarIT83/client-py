#!/usr/bin/env python
# -*- coding: utf-8 -*-
#
<<<<<<< HEAD
#  Generated from FHIR 1.4.0.8595 on 2016-06-26.
=======
#  Generated from FHIR 1.7.0.10061 on 2016-10-24.
>>>>>>> b196071c
#  2016, SMART Health IT.


import os
import io
import unittest
import json
from . import imagingstudy
from .fhirdate import FHIRDate


class ImagingStudyTests(unittest.TestCase):
    def instantiate_from(self, filename):
        datadir = os.environ.get('FHIR_UNITTEST_DATADIR') or ''
        with io.open(os.path.join(datadir, filename), 'r', encoding='utf-8') as handle:
            js = json.load(handle)
            self.assertEqual("ImagingStudy", js["resourceType"])
        return imagingstudy.ImagingStudy(js)
    
    def testImagingStudy1(self):
        inst = self.instantiate_from("imagingstudy-example.json")
        self.assertIsNotNone(inst, "Must have instantiated a ImagingStudy instance")
        self.implImagingStudy1(inst)
        
        js = inst.as_json()
        self.assertEqual("ImagingStudy", js["resourceType"])
        inst2 = imagingstudy.ImagingStudy(js)
        self.implImagingStudy1(inst2)
    
    def implImagingStudy1(self, inst):
        self.assertEqual(inst.id, "example")
        self.assertEqual(inst.numberOfInstances, 1)
        self.assertEqual(inst.numberOfSeries, 1)
        self.assertEqual(inst.series[0].bodySite.code, "67734004")
        self.assertEqual(inst.series[0].bodySite.display, "Upper Trunk Structure")
        self.assertEqual(inst.series[0].bodySite.system, "http://snomed.info/sct")
        self.assertEqual(inst.series[0].description, "CT Surview 180")
        self.assertEqual(inst.series[0].instance[0].number, 1)
        self.assertEqual(inst.series[0].instance[0].sopClass, "urn:oid:1.2.840.10008.5.1.4.1.1.2")
        self.assertEqual(inst.series[0].instance[0].uid, "urn:oid:2.16.124.113543.6003.189642796.63084.16748.2599092903")
        self.assertEqual(inst.series[0].modality.code, "CT")
        self.assertEqual(inst.series[0].modality.system, "http://nema.org/dicom/dicm")
        self.assertEqual(inst.series[0].number, 3)
        self.assertEqual(inst.series[0].numberOfInstances, 1)
        self.assertEqual(inst.series[0].uid, "urn:oid:2.16.124.113543.6003.2588828330.45298.17418.2723805630")
        self.assertEqual(inst.started.date, FHIRDate("2011-01-01T11:01:20+03:00").date)
        self.assertEqual(inst.started.as_json(), "2011-01-01T11:01:20+03:00")
<<<<<<< HEAD
        self.assertEqual(inst.text.div, "<div xmlns=\"http://www.w3.org/1999/xhtml\">Image 1 from Series 3: CT Images on Patient MINT (MINT1234) taken at 1-Jan 2011 01:20 AM</div>")
=======
        self.assertEqual(inst.text.div, "<div xmlns=\"http://www.w3.org/1999/xhtml\">CT Chest.  John Smith (MRN: 09236). Accession: W12342398. Performed: 2011-01-01. 3 series, 12 images.</div>")
>>>>>>> b196071c
        self.assertEqual(inst.text.status, "generated")
        self.assertEqual(inst.uid, "urn:oid:2.16.124.113543.6003.1154777499.30246.19789.3503430045")
<|MERGE_RESOLUTION|>--- conflicted
+++ resolved
@@ -1,11 +1,7 @@
 #!/usr/bin/env python
 # -*- coding: utf-8 -*-
 #
-<<<<<<< HEAD
-#  Generated from FHIR 1.4.0.8595 on 2016-06-26.
-=======
 #  Generated from FHIR 1.7.0.10061 on 2016-10-24.
->>>>>>> b196071c
 #  2016, SMART Health IT.
 
 
@@ -53,10 +49,6 @@
         self.assertEqual(inst.series[0].uid, "urn:oid:2.16.124.113543.6003.2588828330.45298.17418.2723805630")
         self.assertEqual(inst.started.date, FHIRDate("2011-01-01T11:01:20+03:00").date)
         self.assertEqual(inst.started.as_json(), "2011-01-01T11:01:20+03:00")
-<<<<<<< HEAD
-        self.assertEqual(inst.text.div, "<div xmlns=\"http://www.w3.org/1999/xhtml\">Image 1 from Series 3: CT Images on Patient MINT (MINT1234) taken at 1-Jan 2011 01:20 AM</div>")
-=======
         self.assertEqual(inst.text.div, "<div xmlns=\"http://www.w3.org/1999/xhtml\">CT Chest.  John Smith (MRN: 09236). Accession: W12342398. Performed: 2011-01-01. 3 series, 12 images.</div>")
->>>>>>> b196071c
         self.assertEqual(inst.text.status, "generated")
         self.assertEqual(inst.uid, "urn:oid:2.16.124.113543.6003.1154777499.30246.19789.3503430045")
