#!/usr/bin/env python
# -*- coding: utf-8 -*-
#
<<<<<<< HEAD
#  Generated from FHIR 1.4.0.8595 (http://hl7.org/fhir/StructureDefinition/Claim) on 2016-06-26.
=======
#  Generated from FHIR 1.7.0.10061 (http://hl7.org/fhir/StructureDefinition/Claim) on 2016-10-24.
>>>>>>> b196071c
#  2016, SMART Health IT.


from . import domainresource

class Claim(domainresource.DomainResource):
    """ Claim, Pre-determination or Pre-authorization.
    
    A provider issued list of services and products provided, or to be
    provided, to a patient which is provided to an insurer for payment
    recovery.
    """
    
    resource_name = "Claim"
    
    def __init__(self, jsondict=None, strict=True):
        """ Initialize all valid properties.
        
        :raises: FHIRValidationError on validation errors, unless strict is False
        :param dict jsondict: A JSON dictionary to use for initialization
        :param bool strict: If True (the default), invalid variables will raise a TypeError
        """
        
        self.accident = None
<<<<<<< HEAD
        """ None.
=======
        """ Details about an accident.
>>>>>>> b196071c
        Type `ClaimAccident` (represented as `dict` in JSON). """
        
        self.billablePeriod = None
        """ Period for charge submission.
        Type `Period` (represented as `dict` in JSON). """
        
        self.coverage = None
        """ Insurance or medical plan.
        List of `ClaimCoverage` items (represented as `dict` in JSON). """
        
        self.created = None
        """ Creation date.
        Type `FHIRDate` (represented as `str` in JSON). """
        
        self.diagnosis = None
        """ Diagnosis.
        List of `ClaimDiagnosis` items (represented as `dict` in JSON). """
        
        self.employmentImpacted = None
        """ Period unable to work.
        Type `Period` (represented as `dict` in JSON). """
        
        self.enterer = None
        """ Author.
        Type `FHIRReference` referencing `Practitioner` (represented as `dict` in JSON). """
        
        self.facility = None
        """ Servicing Facility.
        Type `FHIRReference` referencing `Location` (represented as `dict` in JSON). """
        
        self.fundsReserve = None
        """ Funds requested to be reserved.
        Type `Coding` (represented as `dict` in JSON). """
        
        self.hospitalization = None
        """ Period in hospital.
        Type `Period` (represented as `dict` in JSON). """
        
        self.identifier = None
        """ Claim number.
        List of `Identifier` items (represented as `dict` in JSON). """
        
        self.information = None
<<<<<<< HEAD
        """ None.
        List of `ClaimInformation` items (represented as `dict` in JSON). """
        
        self.insurerIdentifier = None
        """ Target.
        Type `Identifier` (represented as `dict` in JSON). """
        
        self.insurerReference = None
=======
        """ Exceptions, special considerations, the condition, situation, prior
        or concurrent issues.
        List of `ClaimInformation` items (represented as `dict` in JSON). """
        
        self.insurer = None
>>>>>>> b196071c
        """ Target.
        Type `FHIRReference` referencing `Organization` (represented as `dict` in JSON). """
        
        self.item = None
        """ Goods and Services.
        List of `ClaimItem` items (represented as `dict` in JSON). """
        
        self.missingTeeth = None
        """ Only if type = oral.
        List of `ClaimMissingTeeth` items (represented as `dict` in JSON). """
        
<<<<<<< HEAD
        self.organizationIdentifier = None
        """ Responsible organization.
        Type `Identifier` (represented as `dict` in JSON). """
        
        self.organizationReference = None
=======
        self.organization = None
>>>>>>> b196071c
        """ Responsible organization.
        Type `FHIRReference` referencing `Organization` (represented as `dict` in JSON). """
        
        self.originalPrescription = None
        """ Original Prescription.
        Type `FHIRReference` referencing `MedicationOrder` (represented as `dict` in JSON). """
        
        self.originalRuleset = None
        """ Original specification followed.
        Type `Coding` (represented as `dict` in JSON). """
        
        self.patient = None
        """ The subject of the Products and Services.
        Type `FHIRReference` referencing `Patient` (represented as `dict` in JSON). """
        
        self.payee = None
        """ Party to be paid any benefits payable.
        Type `ClaimPayee` (represented as `dict` in JSON). """
        
        self.prescription = None
        """ Prescription.
        Type `FHIRReference` referencing `MedicationOrder, VisionPrescription` (represented as `dict` in JSON). """
        
        self.priority = None
        """ Desired processing priority.
        Type `Coding` (represented as `dict` in JSON). """
        
        self.procedure = None
        """ Procedures performed.
        List of `ClaimProcedure` items (represented as `dict` in JSON). """
        
        self.provider = None
        """ Responsible provider.
        Type `FHIRReference` referencing `Practitioner` (represented as `dict` in JSON). """
        
        self.referral = None
        """ Treatment Referral.
        Type `FHIRReference` referencing `ReferralRequest` (represented as `dict` in JSON). """
        
        self.related = None
        """ Related Claims which may be revelant to processing this claimn.
        List of `ClaimRelated` items (represented as `dict` in JSON). """
        
        self.ruleset = None
        """ Current specification followed.
        Type `Coding` (represented as `dict` in JSON). """
        
        self.status = None
        """ active | cancelled | draft | entered-in-error.
        Type `str`. """
        
        self.subType = None
        """ Finer grained claim type information.
        List of `Coding` items (represented as `dict` in JSON). """
        
        self.total = None
        """ Total claim cost.
        Type `Money` (represented as `dict` in JSON). """
        
        self.type = None
        """ Type or discipline.
        Type `Coding` (represented as `dict` in JSON). """
        
        self.use = None
        """ complete | proposed | exploratory | other.
        Type `str`. """
        
        super(Claim, self).__init__(jsondict=jsondict, strict=strict)
    
    def elementProperties(self):
        js = super(Claim, self).elementProperties()
        js.extend([
            ("accident", "accident", ClaimAccident, False, None, False),
            ("billablePeriod", "billablePeriod", period.Period, False, None, False),
            ("coverage", "coverage", ClaimCoverage, True, None, False),
            ("created", "created", fhirdate.FHIRDate, False, None, False),
            ("diagnosis", "diagnosis", ClaimDiagnosis, True, None, False),
            ("employmentImpacted", "employmentImpacted", period.Period, False, None, False),
            ("enterer", "enterer", fhirreference.FHIRReference, False, None, False),
            ("facility", "facility", fhirreference.FHIRReference, False, None, False),
            ("fundsReserve", "fundsReserve", coding.Coding, False, None, False),
            ("hospitalization", "hospitalization", period.Period, False, None, False),
            ("identifier", "identifier", identifier.Identifier, True, None, False),
            ("information", "information", ClaimInformation, True, None, False),
<<<<<<< HEAD
            ("insurerIdentifier", "insurerIdentifier", identifier.Identifier, False, "insurer", False),
            ("insurerReference", "insurerReference", fhirreference.FHIRReference, False, "insurer", False),
            ("item", "item", ClaimItem, True, None, False),
            ("missingTeeth", "missingTeeth", ClaimMissingTeeth, True, None, False),
            ("organizationIdentifier", "organizationIdentifier", identifier.Identifier, False, "organization", False),
            ("organizationReference", "organizationReference", fhirreference.FHIRReference, False, "organization", False),
            ("originalPrescriptionIdentifier", "originalPrescriptionIdentifier", identifier.Identifier, False, "originalPrescription", False),
            ("originalPrescriptionReference", "originalPrescriptionReference", fhirreference.FHIRReference, False, "originalPrescription", False),
=======
            ("insurer", "insurer", fhirreference.FHIRReference, False, None, False),
            ("item", "item", ClaimItem, True, None, False),
            ("missingTeeth", "missingTeeth", ClaimMissingTeeth, True, None, False),
            ("organization", "organization", fhirreference.FHIRReference, False, None, False),
            ("originalPrescription", "originalPrescription", fhirreference.FHIRReference, False, None, False),
>>>>>>> b196071c
            ("originalRuleset", "originalRuleset", coding.Coding, False, None, False),
            ("patient", "patient", fhirreference.FHIRReference, False, None, True),
            ("payee", "payee", ClaimPayee, False, None, False),
            ("prescription", "prescription", fhirreference.FHIRReference, False, None, False),
            ("priority", "priority", coding.Coding, False, None, False),
            ("procedure", "procedure", ClaimProcedure, True, None, False),
            ("provider", "provider", fhirreference.FHIRReference, False, None, False),
            ("referral", "referral", fhirreference.FHIRReference, False, None, False),
            ("related", "related", ClaimRelated, True, None, False),
            ("ruleset", "ruleset", coding.Coding, False, None, False),
            ("status", "status", str, False, None, True),
            ("subType", "subType", coding.Coding, True, None, False),
            ("total", "total", money.Money, False, None, False),
            ("type", "type", coding.Coding, False, None, True),
            ("use", "use", str, False, None, False),
        ])
        return js


from . import backboneelement

class ClaimAccident(backboneelement.BackboneElement):
<<<<<<< HEAD
    """ None.
=======
    """ Details about an accident.
>>>>>>> b196071c
    
    An accident which resulted in the need for healthcare services.
    """
    
    resource_name = "ClaimAccident"
    
    def __init__(self, jsondict=None, strict=True):
        """ Initialize all valid properties.
        
        :raises: FHIRValidationError on validation errors, unless strict is False
        :param dict jsondict: A JSON dictionary to use for initialization
        :param bool strict: If True (the default), invalid variables will raise a TypeError
        """
        
        self.date = None
        """ When the accident occurred
        see information codes
        see information codes.
        Type `FHIRDate` (represented as `str` in JSON). """
        
        self.locationAddress = None
        """ Accident Place.
        Type `Address` (represented as `dict` in JSON). """
        
        self.locationReference = None
        """ Accident Place.
        Type `FHIRReference` referencing `Location` (represented as `dict` in JSON). """
        
        self.type = None
        """ The nature of the accident.
        Type `Coding` (represented as `dict` in JSON). """
        
        super(ClaimAccident, self).__init__(jsondict=jsondict, strict=strict)
    
    def elementProperties(self):
        js = super(ClaimAccident, self).elementProperties()
        js.extend([
            ("date", "date", fhirdate.FHIRDate, False, None, True),
            ("locationAddress", "locationAddress", address.Address, False, "location", False),
            ("locationReference", "locationReference", fhirreference.FHIRReference, False, "location", False),
            ("type", "type", coding.Coding, False, None, False),
        ])
        return js


class ClaimCoverage(backboneelement.BackboneElement):
    """ Insurance or medical plan.
    
    Financial instrument by which payment information for health care.
    """
    
    resource_name = "ClaimCoverage"
    
    def __init__(self, jsondict=None, strict=True):
        """ Initialize all valid properties.
        
        :raises: FHIRValidationError on validation errors, unless strict is False
        :param dict jsondict: A JSON dictionary to use for initialization
        :param bool strict: If True (the default), invalid variables will raise a TypeError
        """
        
        self.businessArrangement = None
        """ Business agreement.
        Type `str`. """
        
        self.claimResponse = None
        """ Adjudication results.
        Type `FHIRReference` referencing `ClaimResponse` (represented as `dict` in JSON). """
        
        self.coverage = None
        """ Insurance information.
        Type `FHIRReference` referencing `Coverage` (represented as `dict` in JSON). """
        
        self.focal = None
        """ Is the focal Coverage.
        Type `bool`. """
        
        self.originalRuleset = None
        """ Original version.
        Type `Coding` (represented as `dict` in JSON). """
        
        self.preAuthRef = None
        """ Pre-Authorization/Determination Reference.
        List of `str` items. """
        
        self.sequence = None
        """ Service instance identifier.
        Type `int`. """
        
        super(ClaimCoverage, self).__init__(jsondict=jsondict, strict=strict)
    
    def elementProperties(self):
        js = super(ClaimCoverage, self).elementProperties()
        js.extend([
            ("businessArrangement", "businessArrangement", str, False, None, False),
            ("claimResponse", "claimResponse", fhirreference.FHIRReference, False, None, False),
            ("coverage", "coverage", fhirreference.FHIRReference, False, None, True),
            ("focal", "focal", bool, False, None, True),
            ("originalRuleset", "originalRuleset", coding.Coding, False, None, False),
            ("preAuthRef", "preAuthRef", str, True, None, False),
            ("sequence", "sequence", int, False, None, True),
        ])
        return js


class ClaimDiagnosis(backboneelement.BackboneElement):
    """ Diagnosis.
    
    Ordered list of patient diagnosis for which care is sought.
    """
    
    resource_name = "ClaimDiagnosis"
    
    def __init__(self, jsondict=None, strict=True):
        """ Initialize all valid properties.
        
        :raises: FHIRValidationError on validation errors, unless strict is False
        :param dict jsondict: A JSON dictionary to use for initialization
        :param bool strict: If True (the default), invalid variables will raise a TypeError
        """
        
        self.diagnosis = None
        """ Patient's diagnosis.
        Type `Coding` (represented as `dict` in JSON). """
        
        self.drg = None
        """ Diagnosis Related Group.
        Type `Coding` (represented as `dict` in JSON). """
        
        self.sequence = None
        """ Number to covey order of diagnosis.
        Type `int`. """
        
        self.type = None
        """ Type of Diagnosis.
        List of `Coding` items (represented as `dict` in JSON). """
        
        super(ClaimDiagnosis, self).__init__(jsondict=jsondict, strict=strict)
    
    def elementProperties(self):
        js = super(ClaimDiagnosis, self).elementProperties()
        js.extend([
            ("diagnosis", "diagnosis", coding.Coding, False, None, True),
            ("drg", "drg", coding.Coding, False, None, False),
            ("sequence", "sequence", int, False, None, True),
            ("type", "type", coding.Coding, True, None, False),
        ])
        return js


class ClaimInformation(backboneelement.BackboneElement):
<<<<<<< HEAD
    """ None.
=======
    """ Exceptions, special considerations, the condition, situation, prior or
    concurrent issues.
>>>>>>> b196071c
    
    Additional information codes regarding exceptions, special considerations,
    the condition, situation, prior or concurrent issues. Often there are
    mutiple jurisdiction specific valuesets which are required.
    """
    
    resource_name = "ClaimInformation"
    
    def __init__(self, jsondict=None, strict=True):
        """ Initialize all valid properties.
        
        :raises: FHIRValidationError on validation errors, unless strict is False
        :param dict jsondict: A JSON dictionary to use for initialization
        :param bool strict: If True (the default), invalid variables will raise a TypeError
        """
        
        self.category = None
        """ Category of information.
        Type `Coding` (represented as `dict` in JSON). """
        
        self.code = None
        """ Type of information.
        Type `Coding` (represented as `dict` in JSON). """
        
        self.timingDate = None
        """ When it occurred.
        Type `FHIRDate` (represented as `str` in JSON). """
        
        self.timingPeriod = None
        """ When it occurred.
        Type `Period` (represented as `dict` in JSON). """
        
        self.valueQuantity = None
        """ Additional Data.
        Type `Quantity` (represented as `dict` in JSON). """
        
        self.valueString = None
        """ Additional Data.
        Type `str`. """
        
        super(ClaimInformation, self).__init__(jsondict=jsondict, strict=strict)
    
    def elementProperties(self):
        js = super(ClaimInformation, self).elementProperties()
        js.extend([
            ("category", "category", coding.Coding, False, None, True),
            ("code", "code", coding.Coding, False, None, False),
            ("timingDate", "timingDate", fhirdate.FHIRDate, False, "timing", False),
            ("timingPeriod", "timingPeriod", period.Period, False, "timing", False),
            ("valueQuantity", "valueQuantity", quantity.Quantity, False, "value", False),
            ("valueString", "valueString", str, False, "value", False),
        ])
        return js


class ClaimItem(backboneelement.BackboneElement):
    """ Goods and Services.
    
    First tier of goods and services.
    """
    
    resource_name = "ClaimItem"
    
    def __init__(self, jsondict=None, strict=True):
        """ Initialize all valid properties.
        
        :raises: FHIRValidationError on validation errors, unless strict is False
        :param dict jsondict: A JSON dictionary to use for initialization
        :param bool strict: If True (the default), invalid variables will raise a TypeError
        """
        
        self.bodySite = None
        """ Service Location.
        Type `Coding` (represented as `dict` in JSON). """
        
        self.careTeam = None
<<<<<<< HEAD
        """ None.
=======
        """ Members of the care team.
>>>>>>> b196071c
        List of `ClaimItemCareTeam` items (represented as `dict` in JSON). """
        
        self.category = None
        """ Type of service or product.
        Type `Coding` (represented as `dict` in JSON). """
        
        self.detail = None
        """ Additional items.
        List of `ClaimItemDetail` items (represented as `dict` in JSON). """
        
        self.diagnosisLinkId = None
        """ Applicable diagnoses.
        List of `int` items. """
        
        self.factor = None
        """ Price scaling factor.
        Type `float`. """
        
        self.locationAddress = None
        """ Place of service.
        Type `Address` (represented as `dict` in JSON). """
        
        self.locationCoding = None
        """ Place of service.
        Type `Coding` (represented as `dict` in JSON). """
        
        self.locationReference = None
        """ Place of service.
        Type `FHIRReference` referencing `Location` (represented as `dict` in JSON). """
        
        self.modifier = None
        """ Service/Product billing modifiers.
        List of `Coding` items (represented as `dict` in JSON). """
        
        self.net = None
        """ Total item cost.
        Type `Money` (represented as `dict` in JSON). """
        
        self.points = None
        """ Difficulty scaling factor.
        Type `float`. """
        
        self.programCode = None
        """ Program specific reason for item inclusion.
        List of `Coding` items (represented as `dict` in JSON). """
        
        self.prosthesis = None
        """ Prosthetic details.
        Type `ClaimItemProsthesis` (represented as `dict` in JSON). """
        
        self.quantity = None
        """ Count of Products or Services.
        Type `Quantity` (represented as `dict` in JSON). """
        
        self.revenue = None
        """ Revenue or cost center code.
        Type `Coding` (represented as `dict` in JSON). """
        
        self.revenue = None
        """ Revenue or cost center code.
        Type `Coding` (represented as `dict` in JSON). """
        
        self.sequence = None
        """ Service instance.
        Type `int`. """
        
        self.service = None
        """ Billing Code.
        Type `Coding` (represented as `dict` in JSON). """
        
        self.servicedDate = None
        """ Date or dates of Service.
        Type `FHIRDate` (represented as `str` in JSON). """
        
        self.servicedPeriod = None
        """ Date or dates of Service.
        Type `Period` (represented as `dict` in JSON). """
        
        self.subSite = None
        """ Service Sub-location.
        List of `Coding` items (represented as `dict` in JSON). """
        
        self.udi = None
        """ Unique Device Identifier.
        List of `FHIRReference` items referencing `Device` (represented as `dict` in JSON). """
        
        self.unitPrice = None
        """ Fee, charge or cost per point.
        Type `Money` (represented as `dict` in JSON). """
        
        super(ClaimItem, self).__init__(jsondict=jsondict, strict=strict)
    
    def elementProperties(self):
        js = super(ClaimItem, self).elementProperties()
        js.extend([
            ("bodySite", "bodySite", coding.Coding, False, None, False),
            ("careTeam", "careTeam", ClaimItemCareTeam, True, None, False),
            ("category", "category", coding.Coding, False, None, False),
            ("detail", "detail", ClaimItemDetail, True, None, False),
            ("diagnosisLinkId", "diagnosisLinkId", int, True, None, False),
            ("factor", "factor", float, False, None, False),
            ("locationAddress", "locationAddress", address.Address, False, "location", False),
            ("locationCoding", "locationCoding", coding.Coding, False, "location", False),
            ("locationReference", "locationReference", fhirreference.FHIRReference, False, "location", False),
            ("modifier", "modifier", coding.Coding, True, None, False),
            ("net", "net", money.Money, False, None, False),
            ("points", "points", float, False, None, False),
            ("programCode", "programCode", coding.Coding, True, None, False),
            ("prosthesis", "prosthesis", ClaimItemProsthesis, False, None, False),
            ("quantity", "quantity", quantity.Quantity, False, None, False),
            ("revenue", "revenue", coding.Coding, False, None, False),
            ("sequence", "sequence", int, False, None, True),
            ("service", "service", coding.Coding, False, None, False),
            ("servicedDate", "servicedDate", fhirdate.FHIRDate, False, "serviced", False),
            ("servicedPeriod", "servicedPeriod", period.Period, False, "serviced", False),
            ("subSite", "subSite", coding.Coding, True, None, False),
            ("udi", "udi", fhirreference.FHIRReference, True, None, False),
            ("unitPrice", "unitPrice", money.Money, False, None, False),
        ])
        return js


class ClaimItemCareTeam(backboneelement.BackboneElement):
<<<<<<< HEAD
    """ None.
=======
    """ Members of the care team.
>>>>>>> b196071c
    
    The members of the team who provided the overall service as well as their
    role and whether responsible and qualifications.
    """
    
    resource_name = "ClaimItemCareTeam"
    
    def __init__(self, jsondict=None, strict=True):
        """ Initialize all valid properties.
        
        :raises: FHIRValidationError on validation errors, unless strict is False
        :param dict jsondict: A JSON dictionary to use for initialization
        :param bool strict: If True (the default), invalid variables will raise a TypeError
        """
        
<<<<<<< HEAD
        self.providerIdentifier = None
        """ Provider individual or organization.
        Type `Identifier` (represented as `dict` in JSON). """
        
        self.providerReference = None
=======
        self.provider = None
>>>>>>> b196071c
        """ Provider individual or organization.
        Type `FHIRReference` referencing `Practitioner, Organization` (represented as `dict` in JSON). """
        
        self.qualification = None
        """ Type, classification or Specialization.
        Type `Coding` (represented as `dict` in JSON). """
        
        self.responsible = None
        """ Billing provider.
        Type `bool`. """
        
        self.role = None
        """ Role on the team.
        Type `Coding` (represented as `dict` in JSON). """
        
        super(ClaimItemCareTeam, self).__init__(jsondict=jsondict, strict=strict)
    
    def elementProperties(self):
        js = super(ClaimItemCareTeam, self).elementProperties()
        js.extend([
<<<<<<< HEAD
            ("providerIdentifier", "providerIdentifier", identifier.Identifier, False, "provider", True),
            ("providerReference", "providerReference", fhirreference.FHIRReference, False, "provider", True),
=======
            ("provider", "provider", fhirreference.FHIRReference, False, None, True),
>>>>>>> b196071c
            ("qualification", "qualification", coding.Coding, False, None, False),
            ("responsible", "responsible", bool, False, None, False),
            ("role", "role", coding.Coding, False, None, False),
        ])
        return js


class ClaimItemDetail(backboneelement.BackboneElement):
    """ Additional items.
    
    Second tier of goods and services.
    """
    
    resource_name = "ClaimItemDetail"
    
    def __init__(self, jsondict=None, strict=True):
        """ Initialize all valid properties.
        
        :raises: FHIRValidationError on validation errors, unless strict is False
        :param dict jsondict: A JSON dictionary to use for initialization
        :param bool strict: If True (the default), invalid variables will raise a TypeError
        """
        
        self.category = None
        """ Type of service or product.
        Type `Coding` (represented as `dict` in JSON). """
        
        self.factor = None
        """ Price scaling factor.
        Type `float`. """
        
        self.modifier = None
        """ Service/Product billing modifiers.
        List of `Coding` items (represented as `dict` in JSON). """
        
        self.net = None
        """ Total additional item cost.
        Type `Money` (represented as `dict` in JSON). """
        
        self.points = None
        """ Difficulty scaling factor.
        Type `float`. """
        
        self.programCode = None
        """ Program specific reason for item inclusion.
        List of `Coding` items (represented as `dict` in JSON). """
        
        self.quantity = None
        """ Count of Products or Services.
        Type `Quantity` (represented as `dict` in JSON). """
        
        self.revenue = None
        """ Revenue or cost center code.
        Type `Coding` (represented as `dict` in JSON). """
        
        self.revenue = None
        """ Revenue or cost center code.
        Type `Coding` (represented as `dict` in JSON). """
        
        self.sequence = None
        """ Service instance.
        Type `int`. """
        
        self.service = None
        """ Billing Code.
        Type `Coding` (represented as `dict` in JSON). """
        
        self.subDetail = None
        """ Additional items.
        List of `ClaimItemDetailSubDetail` items (represented as `dict` in JSON). """
        
        self.udi = None
        """ Unique Device Identifier.
        List of `FHIRReference` items referencing `Device` (represented as `dict` in JSON). """
        
        self.unitPrice = None
        """ Fee, charge or cost per point.
        Type `Money` (represented as `dict` in JSON). """
        
        super(ClaimItemDetail, self).__init__(jsondict=jsondict, strict=strict)
    
    def elementProperties(self):
        js = super(ClaimItemDetail, self).elementProperties()
        js.extend([
            ("category", "category", coding.Coding, False, None, False),
            ("factor", "factor", float, False, None, False),
            ("modifier", "modifier", coding.Coding, True, None, False),
            ("net", "net", money.Money, False, None, False),
            ("points", "points", float, False, None, False),
            ("programCode", "programCode", coding.Coding, True, None, False),
            ("quantity", "quantity", quantity.Quantity, False, None, False),
            ("revenue", "revenue", coding.Coding, False, None, False),
            ("sequence", "sequence", int, False, None, True),
            ("service", "service", coding.Coding, False, None, False),
            ("subDetail", "subDetail", ClaimItemDetailSubDetail, True, None, False),
            ("udi", "udi", fhirreference.FHIRReference, True, None, False),
            ("unitPrice", "unitPrice", money.Money, False, None, False),
        ])
        return js


class ClaimItemDetailSubDetail(backboneelement.BackboneElement):
    """ Additional items.
    
    Third tier of goods and services.
    """
    
    resource_name = "ClaimItemDetailSubDetail"
    
    def __init__(self, jsondict=None, strict=True):
        """ Initialize all valid properties.
        
        :raises: FHIRValidationError on validation errors, unless strict is False
        :param dict jsondict: A JSON dictionary to use for initialization
        :param bool strict: If True (the default), invalid variables will raise a TypeError
        """
        
        self.category = None
        """ Type of service or product.
        Type `Coding` (represented as `dict` in JSON). """
        
        self.factor = None
        """ Price scaling factor.
        Type `float`. """
        
        self.modifier = None
        """ Service/Product billing modifiers.
        List of `Coding` items (represented as `dict` in JSON). """
        
        self.net = None
        """ Net additional item cost.
        Type `Money` (represented as `dict` in JSON). """
        
        self.points = None
        """ Difficulty scaling factor.
        Type `float`. """
        
        self.programCode = None
        """ Program specific reason for item inclusion.
        List of `Coding` items (represented as `dict` in JSON). """
        
        self.quantity = None
        """ Count of Products or Services.
        Type `Quantity` (represented as `dict` in JSON). """
        
        self.revenue = None
        """ Revenue or cost center code.
        Type `Coding` (represented as `dict` in JSON). """
        
        self.revenue = None
        """ Revenue or cost center code.
        Type `Coding` (represented as `dict` in JSON). """
        
        self.sequence = None
        """ Service instance.
        Type `int`. """
        
        self.service = None
        """ Billing Code.
        Type `Coding` (represented as `dict` in JSON). """
        
        self.udi = None
        """ Unique Device Identifier.
        List of `FHIRReference` items referencing `Device` (represented as `dict` in JSON). """
        
        self.unitPrice = None
        """ Fee, charge or cost per point.
        Type `Money` (represented as `dict` in JSON). """
        
        super(ClaimItemDetailSubDetail, self).__init__(jsondict=jsondict, strict=strict)
    
    def elementProperties(self):
        js = super(ClaimItemDetailSubDetail, self).elementProperties()
        js.extend([
            ("category", "category", coding.Coding, False, None, False),
            ("factor", "factor", float, False, None, False),
            ("modifier", "modifier", coding.Coding, True, None, False),
            ("net", "net", money.Money, False, None, False),
            ("points", "points", float, False, None, False),
            ("programCode", "programCode", coding.Coding, True, None, False),
            ("quantity", "quantity", quantity.Quantity, False, None, False),
            ("revenue", "revenue", coding.Coding, False, None, False),
            ("sequence", "sequence", int, False, None, True),
            ("service", "service", coding.Coding, False, None, False),
            ("udi", "udi", fhirreference.FHIRReference, True, None, False),
            ("unitPrice", "unitPrice", money.Money, False, None, False),
        ])
        return js


class ClaimItemProsthesis(backboneelement.BackboneElement):
    """ Prosthetic details.
    
    The materials and placement date of prior fixed prosthesis.
    """
    
    resource_name = "ClaimItemProsthesis"
    
    def __init__(self, jsondict=None, strict=True):
        """ Initialize all valid properties.
        
        :raises: FHIRValidationError on validation errors, unless strict is False
        :param dict jsondict: A JSON dictionary to use for initialization
        :param bool strict: If True (the default), invalid variables will raise a TypeError
        """
        
        self.initial = None
        """ Is this the initial service.
        Type `bool`. """
        
        self.priorDate = None
        """ Initial service Date.
        Type `FHIRDate` (represented as `str` in JSON). """
        
        self.priorMaterial = None
        """ Prosthetic Material.
        Type `Coding` (represented as `dict` in JSON). """
        
        super(ClaimItemProsthesis, self).__init__(jsondict=jsondict, strict=strict)
    
    def elementProperties(self):
        js = super(ClaimItemProsthesis, self).elementProperties()
        js.extend([
            ("initial", "initial", bool, False, None, False),
            ("priorDate", "priorDate", fhirdate.FHIRDate, False, None, False),
            ("priorMaterial", "priorMaterial", coding.Coding, False, None, False),
        ])
        return js


class ClaimMissingTeeth(backboneelement.BackboneElement):
    """ Only if type = oral.
    
    A list of teeth which would be expected but are not found due to having
    been previously  extracted or for other reasons.
    """
    
    resource_name = "ClaimMissingTeeth"
    
    def __init__(self, jsondict=None, strict=True):
        """ Initialize all valid properties.
        
        :raises: FHIRValidationError on validation errors, unless strict is False
        :param dict jsondict: A JSON dictionary to use for initialization
        :param bool strict: If True (the default), invalid variables will raise a TypeError
        """
        
        self.extractionDate = None
        """ Date tooth was extracted if known.
        Type `FHIRDate` (represented as `str` in JSON). """
        
        self.reason = None
        """ Indicates whether it was extracted or other reason.
        Type `Coding` (represented as `dict` in JSON). """
        
        self.tooth = None
        """ Tooth Code.
        Type `Coding` (represented as `dict` in JSON). """
        
        super(ClaimMissingTeeth, self).__init__(jsondict=jsondict, strict=strict)
    
    def elementProperties(self):
        js = super(ClaimMissingTeeth, self).elementProperties()
        js.extend([
            ("extractionDate", "extractionDate", fhirdate.FHIRDate, False, None, False),
            ("reason", "reason", coding.Coding, False, None, False),
            ("tooth", "tooth", coding.Coding, False, None, True),
        ])
        return js


class ClaimPayee(backboneelement.BackboneElement):
    """ Party to be paid any benefits payable.
    
    The party to be reimbursed for the services.
    """
    
    resource_name = "ClaimPayee"
    
    def __init__(self, jsondict=None, strict=True):
        """ Initialize all valid properties.
        
        :raises: FHIRValidationError on validation errors, unless strict is False
        :param dict jsondict: A JSON dictionary to use for initialization
        :param bool strict: If True (the default), invalid variables will raise a TypeError
        """
        
        self.party = None
        """ Party to receive the payable.
        Type `FHIRReference` referencing `Practitioner, Organization, Patient, RelatedPerson` (represented as `dict` in JSON). """
        
        self.resourceType = None
        """ organization | patient | practitioner | relatedperson.
        Type `Coding` (represented as `dict` in JSON). """
        
        self.type = None
        """ Type of party: Subscriber, Provider, other.
        Type `Coding` (represented as `dict` in JSON). """
        
        super(ClaimPayee, self).__init__(jsondict=jsondict, strict=strict)
    
    def elementProperties(self):
        js = super(ClaimPayee, self).elementProperties()
        js.extend([
<<<<<<< HEAD
            ("partyIdentifier", "partyIdentifier", identifier.Identifier, False, "party", False),
            ("partyReference", "partyReference", fhirreference.FHIRReference, False, "party", False),
=======
            ("party", "party", fhirreference.FHIRReference, False, None, False),
>>>>>>> b196071c
            ("resourceType", "resourceType", coding.Coding, False, None, False),
            ("type", "type", coding.Coding, False, None, True),
        ])
        return js


class ClaimProcedure(backboneelement.BackboneElement):
    """ Procedures performed.
    
    Ordered list of patient procedures performed to support the adjudication.
    """
    
    resource_name = "ClaimProcedure"
    
    def __init__(self, jsondict=None, strict=True):
        """ Initialize all valid properties.
        
        :raises: FHIRValidationError on validation errors, unless strict is False
        :param dict jsondict: A JSON dictionary to use for initialization
        :param bool strict: If True (the default), invalid variables will raise a TypeError
        """
        
        self.date = None
        """ When the procedure was performed.
        Type `FHIRDate` (represented as `str` in JSON). """
        
        self.procedureCoding = None
        """ Patient's list of procedures performed.
        Type `Coding` (represented as `dict` in JSON). """
        
        self.procedureReference = None
        """ Patient's list of procedures performed.
        Type `FHIRReference` referencing `Procedure` (represented as `dict` in JSON). """
        
        self.sequence = None
        """ Procedure sequence for reference.
        Type `int`. """
        
        super(ClaimProcedure, self).__init__(jsondict=jsondict, strict=strict)
    
    def elementProperties(self):
        js = super(ClaimProcedure, self).elementProperties()
        js.extend([
            ("date", "date", fhirdate.FHIRDate, False, None, False),
            ("procedureCoding", "procedureCoding", coding.Coding, False, "procedure", True),
            ("procedureReference", "procedureReference", fhirreference.FHIRReference, False, "procedure", True),
            ("sequence", "sequence", int, False, None, True),
        ])
        return js


class ClaimRelated(backboneelement.BackboneElement):
    """ Related Claims which may be revelant to processing this claimn.
    
    Other claims which are related to this claim such as prior claim versions
    or for related services.
    """
    
    resource_name = "ClaimRelated"
    
    def __init__(self, jsondict=None, strict=True):
        """ Initialize all valid properties.
        
        :raises: FHIRValidationError on validation errors, unless strict is False
        :param dict jsondict: A JSON dictionary to use for initialization
        :param bool strict: If True (the default), invalid variables will raise a TypeError
        """
        
        self.claim = None
        """ Reference to the related claim.
        Type `FHIRReference` referencing `Claim` (represented as `dict` in JSON). """
        
        self.reference = None
        """ Related file or case reference.
        Type `Identifier` (represented as `dict` in JSON). """
        
        self.relationship = None
        """ How the reference claim is related.
        Type `Coding` (represented as `dict` in JSON). """
        
        super(ClaimRelated, self).__init__(jsondict=jsondict, strict=strict)
    
    def elementProperties(self):
        js = super(ClaimRelated, self).elementProperties()
        js.extend([
            ("claim", "claim", fhirreference.FHIRReference, False, None, False),
            ("reference", "reference", identifier.Identifier, False, None, False),
            ("relationship", "relationship", coding.Coding, False, None, False),
        ])
        return js


from . import address
from . import coding
from . import fhirdate
from . import fhirreference
from . import identifier
from . import money
from . import period
from . import quantity<|MERGE_RESOLUTION|>--- conflicted
+++ resolved
@@ -1,11 +1,7 @@
 #!/usr/bin/env python
 # -*- coding: utf-8 -*-
 #
-<<<<<<< HEAD
-#  Generated from FHIR 1.4.0.8595 (http://hl7.org/fhir/StructureDefinition/Claim) on 2016-06-26.
-=======
 #  Generated from FHIR 1.7.0.10061 (http://hl7.org/fhir/StructureDefinition/Claim) on 2016-10-24.
->>>>>>> b196071c
 #  2016, SMART Health IT.
 
 
@@ -30,11 +26,7 @@
         """
         
         self.accident = None
-<<<<<<< HEAD
-        """ None.
-=======
         """ Details about an accident.
->>>>>>> b196071c
         Type `ClaimAccident` (represented as `dict` in JSON). """
         
         self.billablePeriod = None
@@ -78,22 +70,11 @@
         List of `Identifier` items (represented as `dict` in JSON). """
         
         self.information = None
-<<<<<<< HEAD
-        """ None.
-        List of `ClaimInformation` items (represented as `dict` in JSON). """
-        
-        self.insurerIdentifier = None
-        """ Target.
-        Type `Identifier` (represented as `dict` in JSON). """
-        
-        self.insurerReference = None
-=======
         """ Exceptions, special considerations, the condition, situation, prior
         or concurrent issues.
         List of `ClaimInformation` items (represented as `dict` in JSON). """
         
         self.insurer = None
->>>>>>> b196071c
         """ Target.
         Type `FHIRReference` referencing `Organization` (represented as `dict` in JSON). """
         
@@ -105,15 +86,7 @@
         """ Only if type = oral.
         List of `ClaimMissingTeeth` items (represented as `dict` in JSON). """
         
-<<<<<<< HEAD
-        self.organizationIdentifier = None
-        """ Responsible organization.
-        Type `Identifier` (represented as `dict` in JSON). """
-        
-        self.organizationReference = None
-=======
         self.organization = None
->>>>>>> b196071c
         """ Responsible organization.
         Type `FHIRReference` referencing `Organization` (represented as `dict` in JSON). """
         
@@ -198,22 +171,11 @@
             ("hospitalization", "hospitalization", period.Period, False, None, False),
             ("identifier", "identifier", identifier.Identifier, True, None, False),
             ("information", "information", ClaimInformation, True, None, False),
-<<<<<<< HEAD
-            ("insurerIdentifier", "insurerIdentifier", identifier.Identifier, False, "insurer", False),
-            ("insurerReference", "insurerReference", fhirreference.FHIRReference, False, "insurer", False),
-            ("item", "item", ClaimItem, True, None, False),
-            ("missingTeeth", "missingTeeth", ClaimMissingTeeth, True, None, False),
-            ("organizationIdentifier", "organizationIdentifier", identifier.Identifier, False, "organization", False),
-            ("organizationReference", "organizationReference", fhirreference.FHIRReference, False, "organization", False),
-            ("originalPrescriptionIdentifier", "originalPrescriptionIdentifier", identifier.Identifier, False, "originalPrescription", False),
-            ("originalPrescriptionReference", "originalPrescriptionReference", fhirreference.FHIRReference, False, "originalPrescription", False),
-=======
             ("insurer", "insurer", fhirreference.FHIRReference, False, None, False),
             ("item", "item", ClaimItem, True, None, False),
             ("missingTeeth", "missingTeeth", ClaimMissingTeeth, True, None, False),
             ("organization", "organization", fhirreference.FHIRReference, False, None, False),
             ("originalPrescription", "originalPrescription", fhirreference.FHIRReference, False, None, False),
->>>>>>> b196071c
             ("originalRuleset", "originalRuleset", coding.Coding, False, None, False),
             ("patient", "patient", fhirreference.FHIRReference, False, None, True),
             ("payee", "payee", ClaimPayee, False, None, False),
@@ -236,11 +198,7 @@
 from . import backboneelement
 
 class ClaimAccident(backboneelement.BackboneElement):
-<<<<<<< HEAD
-    """ None.
-=======
     """ Details about an accident.
->>>>>>> b196071c
     
     An accident which resulted in the need for healthcare services.
     """
@@ -392,12 +350,8 @@
 
 
 class ClaimInformation(backboneelement.BackboneElement):
-<<<<<<< HEAD
-    """ None.
-=======
     """ Exceptions, special considerations, the condition, situation, prior or
     concurrent issues.
->>>>>>> b196071c
     
     Additional information codes regarding exceptions, special considerations,
     the condition, situation, prior or concurrent issues. Often there are
@@ -474,11 +428,7 @@
         Type `Coding` (represented as `dict` in JSON). """
         
         self.careTeam = None
-<<<<<<< HEAD
-        """ None.
-=======
         """ Members of the care team.
->>>>>>> b196071c
         List of `ClaimItemCareTeam` items (represented as `dict` in JSON). """
         
         self.category = None
@@ -532,10 +482,6 @@
         self.quantity = None
         """ Count of Products or Services.
         Type `Quantity` (represented as `dict` in JSON). """
-        
-        self.revenue = None
-        """ Revenue or cost center code.
-        Type `Coding` (represented as `dict` in JSON). """
         
         self.revenue = None
         """ Revenue or cost center code.
@@ -602,11 +548,7 @@
 
 
 class ClaimItemCareTeam(backboneelement.BackboneElement):
-<<<<<<< HEAD
-    """ None.
-=======
     """ Members of the care team.
->>>>>>> b196071c
     
     The members of the team who provided the overall service as well as their
     role and whether responsible and qualifications.
@@ -622,15 +564,7 @@
         :param bool strict: If True (the default), invalid variables will raise a TypeError
         """
         
-<<<<<<< HEAD
-        self.providerIdentifier = None
-        """ Provider individual or organization.
-        Type `Identifier` (represented as `dict` in JSON). """
-        
-        self.providerReference = None
-=======
         self.provider = None
->>>>>>> b196071c
         """ Provider individual or organization.
         Type `FHIRReference` referencing `Practitioner, Organization` (represented as `dict` in JSON). """
         
@@ -651,12 +585,7 @@
     def elementProperties(self):
         js = super(ClaimItemCareTeam, self).elementProperties()
         js.extend([
-<<<<<<< HEAD
-            ("providerIdentifier", "providerIdentifier", identifier.Identifier, False, "provider", True),
-            ("providerReference", "providerReference", fhirreference.FHIRReference, False, "provider", True),
-=======
             ("provider", "provider", fhirreference.FHIRReference, False, None, True),
->>>>>>> b196071c
             ("qualification", "qualification", coding.Coding, False, None, False),
             ("responsible", "responsible", bool, False, None, False),
             ("role", "role", coding.Coding, False, None, False),
@@ -707,10 +636,6 @@
         self.quantity = None
         """ Count of Products or Services.
         Type `Quantity` (represented as `dict` in JSON). """
-        
-        self.revenue = None
-        """ Revenue or cost center code.
-        Type `Coding` (represented as `dict` in JSON). """
         
         self.revenue = None
         """ Revenue or cost center code.
@@ -806,10 +731,6 @@
         """ Revenue or cost center code.
         Type `Coding` (represented as `dict` in JSON). """
         
-        self.revenue = None
-        """ Revenue or cost center code.
-        Type `Coding` (represented as `dict` in JSON). """
-        
         self.sequence = None
         """ Service instance.
         Type `int`. """
@@ -961,12 +882,7 @@
     def elementProperties(self):
         js = super(ClaimPayee, self).elementProperties()
         js.extend([
-<<<<<<< HEAD
-            ("partyIdentifier", "partyIdentifier", identifier.Identifier, False, "party", False),
-            ("partyReference", "partyReference", fhirreference.FHIRReference, False, "party", False),
-=======
             ("party", "party", fhirreference.FHIRReference, False, None, False),
->>>>>>> b196071c
             ("resourceType", "resourceType", coding.Coding, False, None, False),
             ("type", "type", coding.Coding, False, None, True),
         ])
