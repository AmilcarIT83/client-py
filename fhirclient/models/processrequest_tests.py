#!/usr/bin/env python
# -*- coding: utf-8 -*-
#
<<<<<<< HEAD
#  Generated from FHIR 1.4.0.8595 on 2016-06-26.
=======
#  Generated from FHIR 1.7.0.10061 on 2016-10-24.
>>>>>>> b196071c
#  2016, SMART Health IT.


import os
import io
import unittest
import json
from . import processrequest
from .fhirdate import FHIRDate


class ProcessRequestTests(unittest.TestCase):
    def instantiate_from(self, filename):
        datadir = os.environ.get('FHIR_UNITTEST_DATADIR') or ''
        with io.open(os.path.join(datadir, filename), 'r', encoding='utf-8') as handle:
            js = json.load(handle)
            self.assertEqual("ProcessRequest", js["resourceType"])
        return processrequest.ProcessRequest(js)
    
    def testProcessRequest1(self):
        inst = self.instantiate_from("processrequest-example-poll-eob.json")
        self.assertIsNotNone(inst, "Must have instantiated a ProcessRequest instance")
        self.implProcessRequest1(inst)
        
        js = inst.as_json()
        self.assertEqual("ProcessRequest", js["resourceType"])
        inst2 = processrequest.ProcessRequest(js)
        self.implProcessRequest1(inst2)
    
    def implProcessRequest1(self, inst):
        self.assertEqual(inst.action, "poll")
        self.assertEqual(inst.created.date, FHIRDate("2014-08-16").date)
        self.assertEqual(inst.created.as_json(), "2014-08-16")
        self.assertEqual(inst.id, "1115")
        self.assertEqual(inst.identifier[0].system, "http://www.phr.com/patient/12345/processrequest")
        self.assertEqual(inst.identifier[0].value, "115")
        self.assertEqual(inst.include[0], "ExplanationOfBenefit")
        self.assertEqual(inst.status, "active")
        self.assertEqual(inst.text.div, "<div xmlns=\"http://www.w3.org/1999/xhtml\">A human-readable rendering of the Poll ProcessRequest</div>")
        self.assertEqual(inst.text.status, "generated")
    
    def testProcessRequest2(self):
        inst = self.instantiate_from("processrequest-example-poll-exclusive.json")
        self.assertIsNotNone(inst, "Must have instantiated a ProcessRequest instance")
        self.implProcessRequest2(inst)
        
        js = inst.as_json()
        self.assertEqual("ProcessRequest", js["resourceType"])
        inst2 = processrequest.ProcessRequest(js)
        self.implProcessRequest2(inst2)
    
    def implProcessRequest2(self, inst):
        self.assertEqual(inst.action, "poll")
        self.assertEqual(inst.created.date, FHIRDate("2014-08-16").date)
        self.assertEqual(inst.created.as_json(), "2014-08-16")
        self.assertEqual(inst.exclude[0], "Communication")
        self.assertEqual(inst.exclude[1], "PaymentReconciliation")
        self.assertEqual(inst.id, "1113")
        self.assertEqual(inst.identifier[0].system, "http://happyvalley.com/processrequest")
        self.assertEqual(inst.identifier[0].value, "113")
        self.assertEqual(inst.status, "active")
        self.assertEqual(inst.text.div, "<div xmlns=\"http://www.w3.org/1999/xhtml\">A human-readable rendering of the Poll ProcessRequest</div>")
        self.assertEqual(inst.text.status, "generated")
    
    def testProcessRequest3(self):
        inst = self.instantiate_from("processrequest-example-poll-inclusive.json")
        self.assertIsNotNone(inst, "Must have instantiated a ProcessRequest instance")
        self.implProcessRequest3(inst)
        
        js = inst.as_json()
        self.assertEqual("ProcessRequest", js["resourceType"])
        inst2 = processrequest.ProcessRequest(js)
        self.implProcessRequest3(inst2)
    
    def implProcessRequest3(self, inst):
        self.assertEqual(inst.action, "poll")
        self.assertEqual(inst.created.date, FHIRDate("2014-08-16").date)
        self.assertEqual(inst.created.as_json(), "2014-08-16")
        self.assertEqual(inst.id, "1112")
        self.assertEqual(inst.identifier[0].system, "http://happyvalley.com/processrequest")
        self.assertEqual(inst.identifier[0].value, "112")
<<<<<<< HEAD
        self.assertEqual(inst.include[0], "Reconciliation")
=======
        self.assertEqual(inst.include[0], "PaymentReconciliation")
>>>>>>> b196071c
        self.assertEqual(inst.status, "active")
        self.assertEqual(inst.text.div, "<div xmlns=\"http://www.w3.org/1999/xhtml\">A human-readable rendering of the Poll ProcessRequest</div>")
        self.assertEqual(inst.text.status, "generated")
    
    def testProcessRequest4(self):
        inst = self.instantiate_from("processrequest-example-poll-payrec.json")
        self.assertIsNotNone(inst, "Must have instantiated a ProcessRequest instance")
        self.implProcessRequest4(inst)
        
        js = inst.as_json()
        self.assertEqual("ProcessRequest", js["resourceType"])
        inst2 = processrequest.ProcessRequest(js)
        self.implProcessRequest4(inst2)
    
    def implProcessRequest4(self, inst):
        self.assertEqual(inst.action, "poll")
        self.assertEqual(inst.created.date, FHIRDate("2014-08-16").date)
        self.assertEqual(inst.created.as_json(), "2014-08-16")
        self.assertEqual(inst.id, "1114")
        self.assertEqual(inst.identifier[0].system, "http://happyvalley.com/processrequest")
        self.assertEqual(inst.identifier[0].value, "114")
        self.assertEqual(inst.include[0], "PaymentReconciliation")
        self.assertEqual(inst.period.end.date, FHIRDate("2014-08-20").date)
        self.assertEqual(inst.period.end.as_json(), "2014-08-20")
        self.assertEqual(inst.period.start.date, FHIRDate("2014-08-10").date)
        self.assertEqual(inst.period.start.as_json(), "2014-08-10")
        self.assertEqual(inst.status, "active")
        self.assertEqual(inst.text.div, "<div xmlns=\"http://www.w3.org/1999/xhtml\">A human-readable rendering of the Poll ProcessRequest</div>")
        self.assertEqual(inst.text.status, "generated")
    
    def testProcessRequest5(self):
        inst = self.instantiate_from("processrequest-example-poll-specific.json")
        self.assertIsNotNone(inst, "Must have instantiated a ProcessRequest instance")
        self.implProcessRequest5(inst)
        
        js = inst.as_json()
        self.assertEqual("ProcessRequest", js["resourceType"])
        inst2 = processrequest.ProcessRequest(js)
        self.implProcessRequest5(inst2)
    
    def implProcessRequest5(self, inst):
        self.assertEqual(inst.action, "poll")
        self.assertEqual(inst.created.date, FHIRDate("2014-08-16").date)
        self.assertEqual(inst.created.as_json(), "2014-08-16")
        self.assertEqual(inst.id, "1111")
        self.assertEqual(inst.identifier[0].system, "http://happyvalley.com/processrequest")
        self.assertEqual(inst.identifier[0].value, "111")
        self.assertEqual(inst.status, "active")
        self.assertEqual(inst.text.div, "<div xmlns=\"http://www.w3.org/1999/xhtml\">A human-readable rendering of the Poll ProcessRequest</div>")
        self.assertEqual(inst.text.status, "generated")
    
    def testProcessRequest6(self):
        inst = self.instantiate_from("processrequest-example-reprocess.json")
        self.assertIsNotNone(inst, "Must have instantiated a ProcessRequest instance")
        self.implProcessRequest6(inst)
        
        js = inst.as_json()
        self.assertEqual("ProcessRequest", js["resourceType"])
        inst2 = processrequest.ProcessRequest(js)
        self.implProcessRequest6(inst2)
    
    def implProcessRequest6(self, inst):
        self.assertEqual(inst.action, "reprocess")
        self.assertEqual(inst.created.date, FHIRDate("2014-08-16").date)
        self.assertEqual(inst.created.as_json(), "2014-08-16")
        self.assertEqual(inst.id, "44654")
        self.assertEqual(inst.identifier[0].system, "http://happyvalley.com/processrequest")
        self.assertEqual(inst.identifier[0].value, "44543")
        self.assertEqual(inst.item[0].sequenceLinkId, 1)
        self.assertEqual(inst.reference, "ABC12345G")
        self.assertEqual(inst.status, "active")
        self.assertEqual(inst.text.div, "<div xmlns=\"http://www.w3.org/1999/xhtml\">A human-readable rendering of the ReProcess ProcessRequest resource.</div>")
        self.assertEqual(inst.text.status, "generated")
    
    def testProcessRequest7(self):
        inst = self.instantiate_from("processrequest-example-reverse.json")
        self.assertIsNotNone(inst, "Must have instantiated a ProcessRequest instance")
        self.implProcessRequest7(inst)
        
        js = inst.as_json()
        self.assertEqual("ProcessRequest", js["resourceType"])
        inst2 = processrequest.ProcessRequest(js)
        self.implProcessRequest7(inst2)
    
    def implProcessRequest7(self, inst):
        self.assertEqual(inst.action, "cancel")
        self.assertEqual(inst.created.date, FHIRDate("2014-08-16").date)
        self.assertEqual(inst.created.as_json(), "2014-08-16")
        self.assertEqual(inst.id, "87654")
        self.assertEqual(inst.identifier[0].system, "http://happyvalley.com/processrequest")
        self.assertEqual(inst.identifier[0].value, "76543")
        self.assertFalse(inst.nullify)
        self.assertEqual(inst.status, "active")
        self.assertEqual(inst.text.div, "<div xmlns=\"http://www.w3.org/1999/xhtml\">A human-readable rendering of the Reversal ProcessRequest</div>")
        self.assertEqual(inst.text.status, "generated")
    
    def testProcessRequest8(self):
        inst = self.instantiate_from("processrequest-example-status.json")
        self.assertIsNotNone(inst, "Must have instantiated a ProcessRequest instance")
        self.implProcessRequest8(inst)
        
        js = inst.as_json()
        self.assertEqual("ProcessRequest", js["resourceType"])
        inst2 = processrequest.ProcessRequest(js)
        self.implProcessRequest8(inst2)
    
    def implProcessRequest8(self, inst):
        self.assertEqual(inst.action, "status")
        self.assertEqual(inst.created.date, FHIRDate("2014-08-16").date)
        self.assertEqual(inst.created.as_json(), "2014-08-16")
        self.assertEqual(inst.id, "87655")
        self.assertEqual(inst.identifier[0].system, "http://happyvalley.com/processrequest")
        self.assertEqual(inst.identifier[0].value, "1776543")
        self.assertEqual(inst.status, "active")
        self.assertEqual(inst.text.div, "<div xmlns=\"http://www.w3.org/1999/xhtml\">A human-readable rendering of the Status ProcessRequest</div>")
        self.assertEqual(inst.text.status, "generated")
    
    def testProcessRequest9(self):
        inst = self.instantiate_from("processrequest-example.json")
        self.assertIsNotNone(inst, "Must have instantiated a ProcessRequest instance")
        self.implProcessRequest9(inst)
        
        js = inst.as_json()
        self.assertEqual("ProcessRequest", js["resourceType"])
        inst2 = processrequest.ProcessRequest(js)
        self.implProcessRequest9(inst2)
    
    def implProcessRequest9(self, inst):
        self.assertEqual(inst.action, "poll")
        self.assertEqual(inst.created.date, FHIRDate("2014-08-16").date)
        self.assertEqual(inst.created.as_json(), "2014-08-16")
        self.assertEqual(inst.id, "1110")
        self.assertEqual(inst.identifier[0].system, "http://happyvalley.com/processrequest")
        self.assertEqual(inst.identifier[0].value, "110")
        self.assertEqual(inst.status, "active")
        self.assertEqual(inst.text.div, "<div xmlns=\"http://www.w3.org/1999/xhtml\">A human-readable rendering of the Poll ProcessRequest</div>")
        self.assertEqual(inst.text.status, "generated")
<|MERGE_RESOLUTION|>--- conflicted
+++ resolved
@@ -1,11 +1,7 @@
 #!/usr/bin/env python
 # -*- coding: utf-8 -*-
 #
-<<<<<<< HEAD
-#  Generated from FHIR 1.4.0.8595 on 2016-06-26.
-=======
 #  Generated from FHIR 1.7.0.10061 on 2016-10-24.
->>>>>>> b196071c
 #  2016, SMART Health IT.
 
 
@@ -87,11 +83,7 @@
         self.assertEqual(inst.id, "1112")
         self.assertEqual(inst.identifier[0].system, "http://happyvalley.com/processrequest")
         self.assertEqual(inst.identifier[0].value, "112")
-<<<<<<< HEAD
-        self.assertEqual(inst.include[0], "Reconciliation")
-=======
         self.assertEqual(inst.include[0], "PaymentReconciliation")
->>>>>>> b196071c
         self.assertEqual(inst.status, "active")
         self.assertEqual(inst.text.div, "<div xmlns=\"http://www.w3.org/1999/xhtml\">A human-readable rendering of the Poll ProcessRequest</div>")
         self.assertEqual(inst.text.status, "generated")
