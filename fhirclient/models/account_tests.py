--- conflicted
+++ resolved
@@ -1,11 +1,7 @@
 #!/usr/bin/env python
 # -*- coding: utf-8 -*-
 #
-<<<<<<< HEAD
-#  Generated from FHIR 1.4.0.8595 on 2016-06-26.
-=======
 #  Generated from FHIR 1.7.0.10061 on 2016-10-24.
->>>>>>> b196071c
 #  2016, SMART Health IT.
 
 
@@ -53,14 +49,10 @@
         self.assertEqual(inst.currency.system, "urn:iso:std:iso:4217")
         self.assertEqual(inst.description, "Hospital charges")
         self.assertEqual(inst.id, "example")
-<<<<<<< HEAD
-        self.assertEqual(inst.text.div, "<div xmlns=\"http://www.w3.org/1999/xhtml\">[Put rendering here]</div>")
-=======
         self.assertEqual(inst.identifier[0].system, "urn:oid:0.1.2.3.4.5.6.7")
         self.assertEqual(inst.identifier[0].value, "654321")
         self.assertEqual(inst.name, "HACC Funded Billing for Peter James Chalmers")
         self.assertEqual(inst.status, "active")
         self.assertEqual(inst.text.div, "<div xmlns=\"http://www.w3.org/1999/xhtml\">HACC Funded Billing for Peter James Chalmers</div>")
->>>>>>> b196071c
         self.assertEqual(inst.text.status, "generated")
         self.assertEqual(inst.type.text, "patient")
